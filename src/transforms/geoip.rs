use crate::{
    config::{DataType, GenerateConfig, TransformConfig, TransformDescription},
    event::Event,
    transforms::{FunctionTransform, Transform},
    Result,
};
use serde::{Deserialize, Serialize};
use std::str::FromStr;

#[derive(Deserialize, Serialize, Debug)]
#[serde(deny_unknown_fields)]
pub struct GeoipConfig {
    pub source: String,
    pub database: String,
    #[serde(default = "default_geoip_target_field")]
    pub target: String,
}

#[derive(Derivative)]
#[derivative(Debug)]
pub struct Geoip {
    #[derivative(Debug="ignore")]
    pub dbreader: maxminddb::Reader<Vec<u8>>,
    pub database: String,
    pub source: String,
    pub target: String,
}

impl Clone for Geoip {
    fn clone(&self) -> Self {
        Self {
            dbreader: maxminddb::Reader::open_readfile(self.database.clone())
                .expect("Panicked while cloning GeoIP lookup database. Did you move the GeoIP database on disk during runtime?"),
            database: self.database.clone(),
            source: self.source.clone(),
            target: self.target.clone()
        }
    }
}

fn default_geoip_target_field() -> String {
    "geoip".to_string()
}

inventory::submit! {
    TransformDescription::new::<GeoipConfig>("geoip")
}

impl GenerateConfig for GeoipConfig {
    fn generate_config() -> toml::Value {
        toml::Value::try_from(Self {
            database: "/path/to/GeoLite2-City.mmdb".to_string(),
            source: "ip address".to_owned(),
            target: default_geoip_target_field(),
        })
        .unwrap()
    }
}

#[async_trait::async_trait]
#[typetag::serde(name = "geoip")]
impl TransformConfig for GeoipConfig {
<<<<<<< HEAD
    async fn build(&self, _cx: TransformContext) -> Result<Transform> {
        Ok(Transform::function(Geoip::new(
            self.database.clone(),
=======
    async fn build(&self) -> Result<Box<dyn Transform>, crate::Error> {
        let reader = maxminddb::Reader::open_readfile(self.database.clone())?;
        Ok(Box::new(Geoip::new(
            reader,
>>>>>>> 8d68f999
            self.source.clone(),
            self.target.clone(),
        )?))
    }

    fn input_type(&self) -> DataType {
        DataType::Log
    }

    fn output_type(&self) -> DataType {
        DataType::Log
    }

    fn transform_type(&self) -> &'static str {
        "geoip"
    }
}

// MaxMind GeoIP database files have a type field we can use to recognize specific
// products. If we encounter one of these two types, we look for ASN/ISP information;
// otherwise we expect to be working with a City database.
const ASN_DATABASE_TYPE: &str = "GeoLite2-ASN";
const ISP_DATABASE_TYPE: &str = "GeoIP2-ISP";

impl Geoip {
    pub fn new(database: String, source: String, target: String) -> crate::Result<Self> {
        Ok(Geoip {
            dbreader: maxminddb::Reader::open_readfile(database.clone())?,
            database,
            source,
            target,
        })
    }

    fn has_isp_db(&self) -> bool {
        self.dbreader.metadata.database_type == ASN_DATABASE_TYPE
            || self.dbreader.metadata.database_type == ISP_DATABASE_TYPE
    }
}

#[derive(Default, Serialize)]
struct ISP<'a> {
    autonomous_system_number: i64,
    autonomous_system_organization: &'a str,
    isp: &'a str,
    organization: &'a str,
}

#[derive(Default, Serialize)]
struct City<'a> {
    city_name: &'a str,
    continent_code: &'a str,
    country_code: &'a str,
    timezone: &'a str,
    latitude: String,  // converted from f64 as per original design
    longitude: String, // converted from f64 as per original design
    postal_code: &'a str,
}

impl FunctionTransform for Geoip {
    fn transform(&mut self, output: &mut Vec<Event>, mut event: Event) {
        let mut isp: ISP = Default::default();
        let mut city: City = Default::default();
        let target_field = self.target.clone();
        let ipaddress = event
            .as_log()
            .get(&self.source)
            .map(|s| s.to_string_lossy());
        if let Some(ipaddress) = &ipaddress {
            if let Ok(ip) = FromStr::from_str(ipaddress) {
                if self.has_isp_db() {
                    if let Ok(data) = self.dbreader.lookup::<maxminddb::geoip2::Isp>(ip) {
                        if let Some(as_number) = data.autonomous_system_number {
                            isp.autonomous_system_number = as_number as i64;
                        }
                        if let Some(as_organization) = data.autonomous_system_organization {
                            isp.autonomous_system_organization = as_organization;
                        }
                        if let Some(isp_name) = data.isp {
                            isp.isp = isp_name;
                        }
                        if let Some(organization) = data.organization {
                            isp.organization = organization;
                        }
                    }
                } else if let Ok(data) = self.dbreader.lookup::<maxminddb::geoip2::City>(ip) {
                    if let Some(city_names) = data.city.and_then(|c| c.names) {
                        if let Some(city_name) = city_names.get("en") {
                            city.city_name = city_name;
                        }
                    }

                    if let Some(continent_code) = data.continent.and_then(|c| c.code) {
                        city.continent_code = continent_code;
                    }

                    if let Some(country_code) = data.country.and_then(|cy| cy.iso_code) {
                        city.country_code = country_code;
                    };

                    if let Some(time_zone) = data.location.clone().and_then(|loc| loc.time_zone) {
                        city.timezone = time_zone;
                    }

                    if let Some(latitude) = data.location.clone().and_then(|loc| loc.latitude) {
                        city.latitude = latitude.to_string();
                    }

                    if let Some(longitude) = data.location.clone().and_then(|loc| loc.longitude) {
                        city.longitude = longitude.to_string();
                    }

                    if let Some(postal_code) = data.postal.clone().and_then(|p| p.code) {
                        city.postal_code = postal_code;
                    }
                }
            } else {
                debug!(
                    message = "IP Address not parsed correctly.",
                    ipaddr = %ipaddress,
                );
            }
        } else {
            debug!(
                message = "Field does not exist.",
                field = %self.source,
            );
        };

        let json_value = if self.has_isp_db() {
            serde_json::to_value(isp)
        } else {
            serde_json::to_value(city)
        };
        if let Ok(json_value) = json_value {
            event.as_mut_log().insert(target_field, json_value);
        }

        output.push(event);
    }
}

#[cfg(feature = "transforms-json_parser")]
#[cfg(test)]
mod tests {
    use super::*;
    use crate::{
        event::Event,
        transforms::json_parser::{JsonParser, JsonParserConfig},
    };
    use std::collections::HashMap;

    #[test]
    fn generate_config() {
        crate::test_util::test_generate_config::<GeoipConfig>();
    }

    #[test]
    fn geoip_city_lookup_success() {
        let mut parser = JsonParser::from(JsonParserConfig::default());
        let event = Event::from(r#"{"remote_addr": "2.125.160.216", "request_path": "foo/bar"}"#);
        let event = parser.transform_one(event).unwrap();

        let mut augment = Geoip::new("tests/data/GeoIP2-City-Test.mmdb".to_string(), "remote_addr".into(), "geo".to_string()).unwrap();
        let new_event = augment.transform_one(event).unwrap();

        let mut exp_geoip_attr = HashMap::new();
        exp_geoip_attr.insert("city_name", "Boxford");
        exp_geoip_attr.insert("country_code", "GB");
        exp_geoip_attr.insert("continent_code", "EU");
        exp_geoip_attr.insert("timezone", "Europe/London");
        exp_geoip_attr.insert("latitude", "51.75");
        exp_geoip_attr.insert("longitude", "-1.25");
        exp_geoip_attr.insert("postal_code", "OX1");

        for field in exp_geoip_attr.keys() {
            let k = format!("geo.{}", field).to_string();
            let geodata = new_event.as_log().get(&k).unwrap().to_string_lossy();
            assert_eq!(&geodata, exp_geoip_attr.get(field).expect("field exists"));
        }
    }

    #[test]
    fn geoip_city_lookup_partial_results() {
        let mut parser = JsonParser::from(JsonParserConfig::default());
        let event = Event::from(r#"{"remote_addr": "67.43.156.9", "request_path": "foo/bar"}"#);
        let event = parser.transform_one(event).unwrap();

        let mut augment = Geoip::new("tests/data/GeoIP2-City-Test.mmdb".to_string(), "remote_addr".into(), "geo".to_string()).unwrap();
        let new_event = augment.transform_one(event).unwrap();

        let mut exp_geoip_attr = HashMap::new();
        exp_geoip_attr.insert("city_name", "");
        exp_geoip_attr.insert("country_code", "BT");
        exp_geoip_attr.insert("continent_code", "AS");
        exp_geoip_attr.insert("timezone", "Asia/Thimphu");
        exp_geoip_attr.insert("latitude", "27.5");
        exp_geoip_attr.insert("longitude", "90.5");
        exp_geoip_attr.insert("postal_code", "");

        for field in exp_geoip_attr.keys() {
            let k = format!("geo.{}", field).to_string();
            let geodata = new_event.as_log().get(&k).unwrap().to_string_lossy();
            assert_eq!(&geodata, exp_geoip_attr.get(field).expect("field exists"));
        }
    }

    #[test]
    fn geoip_city_lookup_no_results() {
        let mut parser = JsonParser::from(JsonParserConfig::default());
        let event = Event::from(r#"{"remote_addr": "10.1.12.1", "request_path": "foo/bar"}"#);
        let event = parser.transform_one(event).unwrap();

        let mut augment = Geoip::new("tests/data/GeoIP2-City-Test.mmdb".to_string(), "remote_addr".into(), "geo".to_string()).unwrap();
        let new_event = augment.transform_one(event).unwrap();

        let mut exp_geoip_attr = HashMap::new();
        exp_geoip_attr.insert("city_name", "");
        exp_geoip_attr.insert("country_code", "");
        exp_geoip_attr.insert("continent_code", "");
        exp_geoip_attr.insert("timezone", "");
        exp_geoip_attr.insert("latitude", "");
        exp_geoip_attr.insert("longitude", "");
        exp_geoip_attr.insert("postal_code", "");

        for field in exp_geoip_attr.keys() {
            let k = format!("geo.{}", field).to_string();
            let geodata = new_event.as_log().get(&k).unwrap().to_string_lossy();
            assert_eq!(&geodata, exp_geoip_attr.get(field).expect("fields exists"));
        }
    }

    #[test]
    fn geoip_isp_lookup_success() {
        let mut parser = JsonParser::from(JsonParserConfig::default());
        let event = Event::from(r#"{"remote_addr": "208.192.1.2", "request_path": "foo/bar"}"#);
        let event = parser.transform_one(event).unwrap();

        let mut augment = Geoip::new("tests/data/GeoIP2-ISP-Test.mmdb".to_string(), "remote_addr".to_string(), "geo".to_string()).unwrap();
        let new_event = augment.transform_one(event).unwrap();

        let mut exp_geoip_attr = HashMap::new();
        exp_geoip_attr.insert("autonomous_system_number", "701");
        exp_geoip_attr.insert(
            "autonomous_system_organization",
            "MCI Communications Services, Inc. d/b/a Verizon Business",
        );
        exp_geoip_attr.insert("isp", "Verizon Business");
        exp_geoip_attr.insert("organization", "Verizon Business");

        for field in exp_geoip_attr.keys() {
            let k = format!("geo.{}", field).to_string();
            let geodata = new_event.as_log().get(&k).unwrap().to_string_lossy();
            assert_eq!(&geodata, exp_geoip_attr.get(field).expect("field exists"));
        }
    }

    #[test]
    fn geoip_isp_lookup_partial_results() {
        let mut parser = JsonParser::from(JsonParserConfig::default());
        let event = Event::from(r#"{"remote_addr": "2600:7000::1", "request_path": "foo/bar"}"#);
        let event = parser.transform_one(event).unwrap();

        let mut augment = Geoip::new("tests/data/GeoLite2-ASN-Test.mmdb".to_string(), "remote_addr".to_string(), "geo".to_string()).unwrap();
        let new_event = augment.transform_one(event).unwrap();

        let mut exp_geoip_attr = HashMap::new();
        exp_geoip_attr.insert("autonomous_system_number", "6939");
        exp_geoip_attr.insert("autonomous_system_organization", "Hurricane Electric, Inc.");
        exp_geoip_attr.insert("isp", "");
        exp_geoip_attr.insert("organization", "");

        for field in exp_geoip_attr.keys() {
            let k = format!("geo.{}", field).to_string();
            let geodata = new_event.as_log().get(&k).unwrap().to_string_lossy();
            assert_eq!(&geodata, exp_geoip_attr.get(field).expect("field exists"));
        }
    }

    #[test]
    fn geoip_isp_lookup_no_results() {
        let mut parser = JsonParser::from(JsonParserConfig::default());
        let event = Event::from(r#"{"remote_addr": "10.1.12.1", "request_path": "foo/bar"}"#);
        let event = parser.transform_one(event).unwrap();

        let mut augment = Geoip::new("tests/data/GeoLite2-ASN-Test.mmdb".to_string(), "remote_addr".to_string(), "geo".to_string()).unwrap();
        let new_event = augment.transform_one(event).unwrap();

        let mut exp_geoip_attr = HashMap::new();
        exp_geoip_attr.insert("autonomous_system_number", "0");
        exp_geoip_attr.insert("autonomous_system_organization", "");
        exp_geoip_attr.insert("isp", "");
        exp_geoip_attr.insert("organization", "");

        for field in exp_geoip_attr.keys() {
            let k = format!("geo.{}", field).to_string();
            let geodata = new_event.as_log().get(&k).unwrap().to_string_lossy();
            assert_eq!(&geodata, exp_geoip_attr.get(field).expect("fields exists"));
        }
    }
}<|MERGE_RESOLUTION|>--- conflicted
+++ resolved
@@ -60,16 +60,9 @@
 #[async_trait::async_trait]
 #[typetag::serde(name = "geoip")]
 impl TransformConfig for GeoipConfig {
-<<<<<<< HEAD
-    async fn build(&self, _cx: TransformContext) -> Result<Transform> {
+    async fn build(&self) -> Result<Transform> {
         Ok(Transform::function(Geoip::new(
             self.database.clone(),
-=======
-    async fn build(&self) -> Result<Box<dyn Transform>, crate::Error> {
-        let reader = maxminddb::Reader::open_readfile(self.database.clone())?;
-        Ok(Box::new(Geoip::new(
-            reader,
->>>>>>> 8d68f999
             self.source.clone(),
             self.target.clone(),
         )?))
